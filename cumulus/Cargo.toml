[workspace]
members = [
<<<<<<< HEAD
  "consensus",
  "runtime",
  "network",
  "test/runtime",
  "test/client",
]
=======
	"consensus",
	"runtime",
	"test/runtime",
	"test/client",
	"test/parachain/runtime",
	"test/parachain/",
]

[profile.release]
panic = 'unwind'
>>>>>>> 37818f3b
<|MERGE_RESOLUTION|>--- conflicted
+++ resolved
@@ -1,14 +1,7 @@
 [workspace]
 members = [
-<<<<<<< HEAD
-  "consensus",
-  "runtime",
-  "network",
-  "test/runtime",
-  "test/client",
-]
-=======
 	"consensus",
+	"network",
 	"runtime",
 	"test/runtime",
 	"test/client",
@@ -17,5 +10,4 @@
 ]
 
 [profile.release]
-panic = 'unwind'
->>>>>>> 37818f3b
+panic = 'unwind'